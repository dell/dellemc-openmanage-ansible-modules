namespace: dellemc
name: openmanage
<<<<<<< HEAD
version: 7.4.0
=======
version: 7.6.1
>>>>>>> 679b094e
readme: README.md
authors:
  - Jagadeesh N V <Jagadeesh.N.V@Dell.com>
  - Felix Stephen <Felix.S@Dell.com>
  - Sachin Apagundi <Sachin.Apagundi@Dell.com>
  - Husniya Hameed <Husniya.Hameed@Dellteam.com>
  - Abhishek Sinha <Abhishek.Sinha10@Dell.com>
  - Kritika Bhateja <Kritika.Bhateja@Dell.com>
  - Shivam Sharma <Shivam.Sharma3@Dell.com>

description: Dell OpenManage Ansible Modules allows data center and IT
  administrators to use RedHat Ansible to automate and orchestrate the
  configuration, deployment, and update of Dell PowerEdge Servers and
  modular infrastructure by leveraging the management automation
  capabilities in-built into the Integrated Dell Remote Access Controller
  (iDRAC), OpenManage Enterprise and OpenManage Enterprise Modular.

license_file: LICENSE

tags:
  [
    "dell",
    "dellemc",
    "openmanage",
    "infrastructure",
    "idrac",
    "ome",
    "openmanage_enterprise",
    "redfish",
    "redfish_api",
    "poweredge_servers",
    "automation",
    "devops",
  ]

dependencies: {
  "ansible.posix": ">=1.5.4",
  "ansible.utils": ">=2.10.2",
  "ansible.windows": ">=1.14.0"
}

repository: https://github.com/dell/dellemc-openmanage-ansible-modules/tree/collections

homepage: https://github.com/dell/dellemc-openmanage-ansible-modules

issues: https://github.com/dell/dellemc-openmanage-ansible-modules/issues

documentation: https://github.com/dell/dellemc-openmanage-ansible-modules/tree/collections/docs<|MERGE_RESOLUTION|>--- conflicted
+++ resolved
@@ -1,10 +1,6 @@
 namespace: dellemc
 name: openmanage
-<<<<<<< HEAD
-version: 7.4.0
-=======
 version: 7.6.1
->>>>>>> 679b094e
 readme: README.md
 authors:
   - Jagadeesh N V <Jagadeesh.N.V@Dell.com>
