ancestor: null
releases:
  2.1.0:
    changes:
      release_summary:
        The `Dell OpenManage Ansible Modules <https://github.com/dell/dellemc-openmanage-ansible-modules>`_
        are available on Ansible Galaxy as a collection.
    release_date: "2020-07-29"
  2.1.1:
    changes:
      deprecated_features:
        - The dellemc_configure_bios module is deprecated and replaced with the idrac_bios
          module.
        - The dellemc_configure_idrac_network module is deprecated and replaced with
          the idrac_network module.
        - The dellemc_configure_idrac_timezone module is deprecated and replaced with
          the idrac_timezone_ntp module.
        - The dellemc_delete_lc_job and dellemc_delete_lc_job_queue modules are deprecated
          and replaced with the idrac_lifecycle_controller_jobs module.
        - The dellemc_export_lc_logs module is deprecated and replaced with the idrac_lifecycle_controller_logs
          module.
        - The dellemc_get_lc_job_status module is deprecated and replaced with the idrac_lifecycle_controller_job_status_info
          module.
        - The dellemc_get_lcstatus module is deprecated and replaced with the idrac_lifecycle_controller_status_info
          module.
        - The dellemc_idrac_reset module is deprecated and replaced with the idrac_reset
          module.
        - The dellemc_setup_idrac_syslog module is deprecated and replaced  with the
          idrac_syslog module.
      major_changes:
        - Standardization of ten iDRAC ansible modules based on ansible guidelines.
        - Support for OpenManage Enterprise Modular.
      release_summary: Support for OpenManage Enterprise Modular and other enhancements.
    modules:
      - description: Configure the BIOS attributes
        name: idrac_bios
        namespace: ""
      - description: Get the status of a Lifecycle Controller job
        name: idrac_lifecycle_controller_job_status_info
        namespace: ""
      - description: Delete the Lifecycle Controller Jobs
        name: idrac_lifecycle_controller_jobs
        namespace: ""
      - description: Export Lifecycle Controller logs to a network share or local path.
        name: idrac_lifecycle_controller_logs
        namespace: ""
      - description: Get the status of the Lifecycle Controller
        name: idrac_lifecycle_controller_status_info
        namespace: ""
      - description: Configures the iDRAC network attributes
        name: idrac_network
        namespace: ""
      - description: Reset iDRAC
        name: idrac_reset
        namespace: ""
      - description: Enable or disable the syslog on iDRAC
        name: idrac_syslog
        namespace: ""
      - description: Configures time zone and NTP on iDRAC
        name: idrac_timezone_ntp
        namespace: ""
    release_date: "2020-08-26"
  2.1.2:
    changes:
      bugfixes:
        - Documentation improvement request `#140 <https://github.com/dell/dellemc-openmanage-ansible-modules/issues/140>`_
        - Executing dellemc_configure_idrac_users twice fails the second attempt `#100
          <https://github.com/dell/dellemc-openmanage-ansible-modules/issues/100>`_
        - dellemc_change_power_state fails if host is already on `#132 <https://github.com/dell/dellemc-openmanage-ansible-modules/issues/132>`_
        - dellemc_change_power_state not idempotent `#115 <https://github.com/dell/dellemc-openmanage-ansible-modules/issues/115>`_
        - dellemc_configure_idrac_users error `#26 <https://github.com/dell/dellemc-openmanage-ansible-modules/issues/26>`_
        - dellemc_configure_idrac_users is unreliable - errors `#113 <https://github.com/dell/dellemc-openmanage-ansible-modules/issues/113>`_
        - idrac_server_config_profile improvement requested (request) `#137 <https://github.com/dell/dellemc-openmanage-ansible-modules/issues/137>`_
        - ome_firmware_catalog.yml example errors `#145 <https://github.com/dell/dellemc-openmanage-ansible-modules/issues/145>`_
      deprecated_features:
        - The dellemc_change_power_state module is deprecated and replaced with the
          redfish_powerstate module.
        - The dellemc_configure_idrac_users module is deprecated and replaced with the
          idrac_user module.
      minor_changes:
        - The idrac_server_config_profile module supports a user provided file name
          for an export operation.
      release_summary:
        The dellemc_change_power_state and dellemc_configure_idrac_users
        modules are standardized as per ansible guidelines. 8 GitHub issues are fixed.
    modules:
      - description: Configure settings for user accounts
        name: idrac_user
        namespace: ""
      - description: Manage device power state
        name: redfish_powerstate
        namespace: ""
    release_date: "2020-09-23"
  2.1.3:
    changes:
      release_summary:
        Network configuration service related modules ome_network_vlan,
        ome_network_port_breakout and ome_network_vlan_info are added.
    modules:
      - description:
          This module allows to automate the port portioning or port breakout
          to logical sub ports
        name: ome_network_port_breakout
        namespace: ""
      - description: Create, modify & delete a VLAN
        name: ome_network_vlan
        namespace: ""
      - description:
          Retrieves the information about networks VLAN(s) present in OpenManage
          Enterprise
        name: ome_network_vlan_info
        namespace: ""
    release_date: "2020-10-29"
  2.1.4:
    changes:
      known_issues:
        - "Issue 1(186024): ome_smart_fabric_uplink module does not allow the creation
          of multiple uplinks of the same name even though this is supported by OpenManage
          Enterprise Modular. If an uplink is created using the same name as an existing
          uplink, the existing uplink is modified."
      release_summary:
        Fabric management related modules ome_smart_fabric and ome_smart_fabric_uplink
        are added.
    modules:
      - description: Create, modify or delete a fabric on OpenManage Enterprise Modular
        name: ome_smart_fabric
        namespace: ""
      - description:
          Create, modify or delete a uplink for a fabric on OpenManage Enterprise
          Modular
        name: ome_smart_fabric_uplink
        namespace: ""
    release_date: "2020-11-25"
  2.1.5:
    changes:
      bugfixes:
        - Identity pool does not reset when a network VLAN is added to a template in
          the ome_template_network_vlan module. `#169 <https://github.com/dell/dellemc-openmanage-ansible-modules/issues
          /169>`_
        - Missing parameter added in ome_smart_fabric_uplink module documenation. `#181
          <https://github.com/dell/dellemc-openmanage-ansible-modules/issues/181>`_
      known_issues:
        - "Issue 1(186024): ome_smart_fabric_uplink module does not allow the creation
          of multiple uplinks of the same name even though this is supported by OpenManage
          Enterprise Modular. If an uplink is created using the same name as an existing
          uplink, the existing uplink is modified."
        - "Issue 2(187956): If an invalid job_id is provided, idrac_lifecycle_controller_job_status_info
          returns an error message. This error message does not contain information
          about the exact issue with the invalid job_id."
        - "Issue 3(188267): While updating the iDRAC firmware, the idrac_firmware module
          completes execution before the firmware update job is completed. An incorrect
          message is displayed in the task output as 'DRAC WSMAN endpoint returned
          HTTP code '400' Reason 'Bad Request''. This issue may occur if the target
          iDRAC firmware version is less than 3.30.30.30"
      minor_changes:
        - The idrac_server_config_profile module supports IPv6 address format.
      release_summary:
        The idrac_firmware module is enhanced to include checkmode
        support and job tracking.
    release_date: "2020-12-30"
  3.0.0:
    changes:
      bugfixes:
        - GitHub issue fix - Module dellemc_idrac_storage_volume.py broken. (https://github.com/dell/dellemc-openmanage-ansible-modules/issues/212)
        - GitHub issue fix - ome_smart_fabric Fabric management is not supported on
          the specified system. (https://github.com/dell/dellemc-openmanage-ansible-modules/issues/179)
        - "Known issue fix #187956: If an invalid job_id is provided, the idrac_lifecycle_controller_job_status_info
          module returns an error message with the description of the issue."
        - "Known issue fix #188267: No error message is displayed when the target iDRAC
          with firmware version less than 3.30.30.30 is updated."
        - Sanity fixes as per ansible guidelines to all modules.
      deprecated_features:
        - The ``dellemc_get_firmware_inventory`` module is deprecated and replaced with
          ``idrac_firmware_info``.
        - The ``dellemc_get_system_inventory`` module is deprecated and replaced with
          ``idrac_system_info``.
      known_issues:
        - "Issue 1(186024): ome_smart_fabric_uplink module does not allow the creation
          of multiple uplinks of the same name even though this is supported by OpenManage
          Enterprise Modular. If an uplink is created using the same name as an existing
          uplink, the existing uplink is modified."
      major_changes:
        - Removed the existing deprecated modules.
      minor_changes:
        - Coding Guidelines, Contributor Agreement, and Code of Conduct files are added
          to the collection.
        - New deprecation changes for ``dellemc_get_system_inventory`` and ``dellemc_get_firmware_inventory``
          ignored for ansible 2.9 sanity test.
        - The modules are standardized as per ansible guidelines.
      release_summary:
        Deprecations, issue fixes, and standardization of modules as
        per ansible guidelines.
    release_date: "2021-01-25"
  3.1.0:
    changes:
      bugfixes:
        - ome_firmware_baseline_compliance_info - OMEnt firmware baseline compliance
          info pagination support added (https://github.com/dell/dellemc-openmanage-ansible-modules/issues/171)
        - ome_network_proxy - OMEnt network proxy check mode support added (https://github.com/dell/dellemc-openmanage-ansible-modules/issues/187)
      known_issues:
        - ome_smart_fabric - Issue(185322) Only three design types are supported by
          OpenManage Enterprise Modular but the module successfully creates a fabric
          when the design type is not supported.
        - ome_smart_fabric_uplink - Issue(186024) ome_smart_fabric_uplink module does
          not allow the creation of multiple uplinks of the same name even though this
          is supported by OpenManage Enterprise Modular. If an uplink is created using
          the same name as an existing uplink, the existing uplink is modified.
      release_summary: OpenManage Enterprise profiles management support added.
    modules:
      - description:
          Create, modify, delete, assign, unassign and migrate a profile
          on OpenManage Enterprise
        name: ome_profile
        namespace: ""
    release_date: "2021-02-24"
  3.2.0:
    changes:
      known_issues:
        - idrac_user - Issue(192043) Module may error out with the message ``unable
          to perform the import or export operation because there are pending attribute
          changes or a configuration job is in progress``. Wait for the job to complete
          and run the task again.
        - ome_configuration_compliance_info - Issue(195592) Module may error out with
          the message ``unable to process the request because an error occurred``. If
          the issue persists, report it to the system administrator.
        - ome_smart_fabric - Issue(185322) Only three design types are supported by
          OpenManage Enterprise Modular but the module successfully creates a fabric
          when the design type is not supported.
        - ome_smart_fabric_uplink - Issue(186024) ome_smart_fabric_uplink module does
          not allow the creation of multiple uplinks of the same name even though this
          is supported by OpenManage Enterprise Modular. If an uplink is created using
          the same name as an existing uplink, the existing uplink is modified.
      minor_changes:
        - ome_template - Allows to deploy a template on device groups.
      release_summary: Configuration compliance related modules added
    modules:
      - description:
          Create, modify, and delete a configuration compliance baseline
          and remediate non-compliant devices on OpenManage Enterprise
        name: ome_configuration_compliance_baseline
        namespace: ""
      - description: Device compliance report for devices managed in OpenManage Enterprise
        name: ome_configuration_compliance_info
        namespace: ""
    release_date: "2021-03-24"
  3.3.0:
    changes:
      known_issues:
        - idrac_user - Issue(192043) Module may error out with the message ``unable
          to perform the import or export operation because there are pending attribute
          changes or a configuration job is in progress``. Wait for the job to complete
          and run the task again.
        - ome_configuration_compliance_info - Issue(195592) Module may error out with
          the message ``unable to process the request because an error occurred``. If
          the issue persists, report it to the system administrator.
        - ome_smart_fabric - Issue(185322) Only three design types are supported by
          OpenManage Enterprise Modular but the module successfully creates a fabric
          when the design type is not supported.
        - ome_smart_fabric_uplink - Issue(186024) ome_smart_fabric_uplink module does
          not allow the creation of multiple uplinks of the same name even though this
          is supported by OpenManage Enterprise Modular. If an uplink is created using
          the same name as an existing uplink, the existing uplink is modified.
      minor_changes:
        - ome_firmware_baseline - Allows to retrieve the device even if it not in the
          first 50 device IDs
      release_summary:
        OpenManage Enterprise device group and device discovery support
        added
    modules:
      - description: Add devices to a static device group on OpenManage Enterprise
        name: ome_device_group
        namespace: ""
      - description: Create, modify, or delete a discovery job on OpenManage Enterprise
        name: ome_discovery
        namespace: ""
    release_date: "2021-04-28"
  3.4.0:
    changes:
      known_issues:
        - idrac_user - Issue(192043) Module may error out with the message ``unable
          to perform the import or export operation because there are pending attribute
          changes or a configuration job is in progress``. Wait for the job to complete
          and run the task again.
        - ome_smart_fabric_uplink - Issue(186024) ome_smart_fabric_uplink module does
          not allow the creation of multiple uplinks of the same name even though this
          is supported by OpenManage Enterprise Modular. If an uplink is created using
          the same name as an existing uplink, the existing uplink is modified.
      major_changes:
        - ome_firmware_baseline - Module supports check mode, and allows the modification
          and deletion of firmware baselines.
        - ome_firmware_catalog - Module supports check mode, and allows the modification
          and deletion of firmware catalogs.
      minor_changes:
        - ome_firmware_catalog - Added support for repositories available on the Dell
          support site.
        - ome_template_network_vlan - Added the input option which allows to apply the
          modified VLAN settings immediately on the associated modular-system servers.
      release_summary:
        OpenManage Enterprise firmware baseline and firmware catalog
        modules updated to support checkmode.
    release_date: "2021-05-26"
  3.5.0:
    changes:
      bugfixes:
        - Handled invalid share and unused imports cleanup for iDRAC modules (https://github.com/dell/dellemc-openmanage-ansible-modules/issues/268)
      known_issues:
        - idrac_user - Issue(192043) Module may error out with the message ``unable
          to perform the import or export operation because there are pending attribute
          changes or a configuration job is in progress``. Wait for the job to complete
          and run the task again.
        - ome_smart_fabric_uplink - Issue(186024) ome_smart_fabric_uplink module does
          not allow the creation of multiple uplinks of the same name even though this
          is supported by OpenManage Enterprise Modular. If an uplink is created using
          the same name as an existing uplink, the existing uplink is modified.
      major_changes:
        - idrac_server_config_profile - Added support for exporting and importing Server
          Configuration Profile through HTTP/HTTPS share.
        - ome_device_group - Added support for adding devices to a group using the IP
          addresses of the devices and group ID.
      release_summary: Support for managing static device groups on OpenManage Enterprise.
    modules:
      - description: Manages static device groups on OpenManage Enterprise
        name: ome_groups
        namespace: ""
    release_date: "2021-06-28"
  3.6.0:
    changes:
      bugfixes:
        - dellemc_idrac_storage_volume - Module fails if the BlockSize, FreeSize, or
          Size state of the physical disk is set to "Not Available".
      known_issues:
        - idrac_user - Issue(192043) Module may error out with the message ``unable
          to perform the import or export operation because there are pending attribute
          changes or a configuration job is in progress``. Wait for the job to complete
          and run the task again.
        - ome_smart_fabric_uplink - Issue(186024) ome_smart_fabric_uplink module does
          not allow the creation of multiple uplinks of the same name even though this
          is supported by OpenManage Enterprise Modular. If an uplink is created using
          the same name as an existing uplink, the existing uplink is modified.
      release_summary:
        Support for configuring device slot name and export SupportAssist
        device collections from OpenManage Enterprise and OpenManage Enterprise Modular.
    modules:
      - description: Rename sled slots on OpenManage Enterprise Modular
        name: ome_chassis_slots
        namespace: ""
      - description: Export technical support logs(TSR) to network share location
        name: ome_diagnostics
        namespace: ""
    release_date: "2021-07-28"
  4.0.0:
    changes:
      known_issues:
        - idrac_user - Issue(192043) Module may error out with the message ``unable
          to perform the import or export operation because there are pending attribute
          changes or a configuration job is in progress``. Wait for the job to complete
          and run the task again.
        - ome_smart_fabric_uplink - Issue(186024) ome_smart_fabric_uplink module does
          not allow the creation of multiple uplinks of the same name even though this
          is supported by OpenManage Enterprise Modular. If an uplink is created using
          the same name as an existing uplink, the existing uplink is modified.
      release_summary:
        Support for configuring active directory user group on OpenManage
        Enterprise and OpenManage Enterprise Modular.
    modules:
      - description:
          Configure Active Directory groups to be used with Directory Services
          on OpenManage Enterprise and OpenManage Enterprise Modular
        name: ome_active_directory
        namespace: ""
      - description:
          Create, modify, or delete an Active Directory user group on OpenManage
          Enterprise and OpenManage Enterprise Modular
        name: ome_domain_user_groups
        namespace: ""
    release_date: "2021-08-27"
  4.1.0:
    changes:
      known_issues:
        - idrac_user - Issue(192043) Module may error out with the message ``unable
          to perform the import or export operation because there are pending attribute
          changes or a configuration job is in progress``. Wait for the job to complete
          and run the task again.
        - ome_smart_fabric_uplink - Issue(186024) ome_smart_fabric_uplink module does
          not allow the creation of multiple uplinks of the same name even though it
          is supported by OpenManage Enterprise Modular. If an uplink is created using
          the same name as an existing uplink, the existing uplink is modified.
      major_changes:
        - ome_firmware - Added option to stage the firmware update and support for selecting
          components and devices for baseline-based firmware update.
      minor_changes:
        - ome_template_network_vlan - Enabled check_mode support.
      release_summary:
        Support for Redfish event subscriptions and enhancements to
        ome_firmware module.
    modules:
      - description: Manage Redfish Subscriptions
        name: redfish_event_subscription
        namespace: ""
    release_date: "2021-09-28"
  4.2.0:
    changes:
      known_issues:
        - idrac_user - Issue(192043) Module may error out with the message ``unable
          to perform the import or export operation because there are pending attribute
          changes or a configuration job is in progress``. Wait for the job to complete
          and run the task again.
        - ome_device_power_settings - Issue(212679) The ome_device_power_settings module
          errors out with the following message if the value provided for the parameter
          ``power_cap`` is not within the supported range of 0 to 32767, ``Unable to
          complete the request because PowerCap does not  exist or is not applicable
          for the resource URI.``
        - ome_smart_fabric_uplink - Issue(186024) ome_smart_fabric_uplink module does
          not allow the creation of multiple uplinks of the same name even though it
          is supported by OpenManage Enterprise Modular. If an uplink is created using
          the same name as an existing uplink, the existing uplink is modified.
      release_summary:
        Support to configure OME Modular devices network, power, and
        location settings.
    modules:
      - description: Configure device location settings on OpenManage Enterprise Modular
        name: ome_device_location
        namespace: ""
      - description:
          Configure network settings of devices on OpenManage Enterprise
          Modular
        name: ome_device_mgmt_network
        namespace: ""
      - description: Configure chassis power settings on OpenManage Enterprise Modular
        name: ome_device_power_settings
        namespace: ""
    release_date: "2021-10-27"
  4.3.0:
    changes:
      known_issues:
        - idrac_user - Issue(192043) The module may error out with the message ``unable
          to perform the import or export operation because there are pending attribute
          changes or a configuration job is in progress``. Wait for the job to complete
          and run the task again.
        - ome_application_alerts_smtp - Issue(212310) - The module does not provide
          a proper error message if the destination_address is more than 255 characters.
        - ome_application_alerts_syslog - Issue(215374) - The module does not provide
          a proper error message if the destination_address is more than 255 characters.
        - ome_device_network_services - Issue(212681) - The module does not provide
          a proper error message if unsupported values are provided for the parameters-
          port_number, community_name, max_sessions, max_auth_retries, and idle_timeout.
        - ome_device_power_settings - Issue(212679) - The module errors out with the
          following message if the value provided for the parameter ``power_cap`` is
          not within the supported range of 0 to 32767, ``Unable to complete the request
          because PowerCap does not  exist or is not applicable for the resource URI.``
        - ome_smart_fabric_uplink - Issue(186024) - The module does not allow the creation
          of multiple uplinks of the same name even though it is supported by OpenManage
          Enterprise Modular. If an uplink is created using the same name as an existing
          uplink, the existing uplink is modified.
      release_summary:
        Support to configure network services, syslog forwarding, and
        SMTP settings.
    modules:
      - description: This module allows to configure SMTP or email configurations
        name: ome_application_alerts_smtp
        namespace: ""
      - description:
          Configure syslog forwarding settings on OpenManage Enterprise and
          OpenManage Enterprise Modular
        name: ome_application_alerts_syslog
        namespace: ""
      - description:
          Configure chassis network services settings on OpenManage Enterprise
          Modular
        name: ome_device_network_services
        namespace: ""
    release_date: "2021-11-26"
  4.4.0:
    changes:
      bugfixes:
        - ome_device_location - The issue that applies values of the location settings
          only in lowercase is fixed (https://github.com/dell/dellemc-openmanage-ansible-modules/issues/341)
      known_issues:
        - idrac_user - Issue(192043) The module may error out with the message ``unable
          to perform the import or export operation because there are pending attribute
          changes or a configuration job is in progress``. Wait for the job to complete
          and run the task again.
        - ome_application_alerts_smtp - Issue(212310) - The module does not provide
          a proper error message if the destination_address is more than 255 characters.
        - ome_application_alerts_syslog - Issue(215374) - The module does not provide
          a proper error message if the destination_address is more than 255 characters.
        - ome_device_local_access_configuration - Issue(215035) - The module reports
          ``Successfully updated the local access setting`` if an unsupported value
          is provided for the parameter timeout_limit. However, this value is not actually
          applied on OpenManage Enterprise Modular.
        - ome_device_local_access_configuration - Issue(217865) - The module does not
          display a proper error message if an unsupported value is provided for the
          user_defined and lcd_language parameters.
        - ome_device_network_services - Issue(212681) - The module does not provide
          a proper error message if unsupported values are provided for the parameters-
          port_number, community_name, max_sessions, max_auth_retries, and idle_timeout.
        - ome_device_power_settings - Issue(212679) - The module errors out with the
          following message if the value provided for the parameter ``power_cap`` is
          not within the supported range of 0 to 32767, ``Unable to complete the request
          because PowerCap does not  exist or is not applicable for the resource URI.``
        - ome_smart_fabric_uplink - Issue(186024) - The module does not allow the creation
          of multiple uplinks of the same name even though it is supported by OpenManage
          Enterprise Modular. If an uplink is created using the same name as an existing
          uplink, the existing uplink is modified.
      minor_changes:
        - ome_firmware - The module is enhanced to support check mode and idempotency
          (https://github.com/dell/dellemc-openmanage-ansible-modules/issues/274)
        - ome_template - An example task is added to create a compliance template from
          reference device (https://github.com/dell/dellemc-openmanage-ansible-modules/issues/339)
      release_summary:
        Support to configure login security, session inactivity timeout,
        and local access settings.
    modules:
      - description:
          This module allows you to configure the session inactivity timeout
          settings
        name: ome_application_network_settings
        namespace: ""
      - description: Configure the login security properties
        name: ome_application_security_settings
        namespace: ""
      - description: Configure local access settings on OpenManage Enterprise Modular
        name: ome_device_local_access_configuration
        namespace: ""
    release_date: "2021-12-24"
  5.0.0:
    changes:
      breaking_changes:
        - HTTPS SSL certificate validation is a **breaking change** and will require
          modification in the existing playbooks. Please refer to `SSL Certificate Validation
          <https://github.com/dell/dellemc-openmanage-ansible-modules#ssl-certificate-validation>`_
          section in the `README.md <https://github.com/dell/dellemc-openmanage-ansible-modules/blob/collections/README.md#SSL-Certificate-Validation>`_
          for modification to existing playbooks.
      bugfixes:
        - idrac_bios - The issue while configuring boot sources is fixed (https://github.com/dell/dellemc-openmanage-ansible-modules/issues/347)
      known_issues:
        - idrac_user - Issue(192043) The module may error out with the message ``unable
          to perform the import or export operation because there are pending attribute
          changes or a configuration job is in progress``. Wait for the job to complete
          and run the task again.
        - ome_application_alerts_smtp - Issue(212310) - The module does not provide
          a proper error message if the destination_address is more than 255 characters.
        - ome_application_alerts_syslog - Issue(215374) - The module does not provide
          a proper error message if the destination_address is more than 255 characters.
        - ome_device_local_access_configuration - Issue(215035) - The module reports
          ``Successfully updated the local access setting`` if an unsupported value
          is provided for the parameter timeout_limit. However, this value is not actually
          applied on OpenManage Enterprise Modular.
        - ome_device_local_access_configuration - Issue(217865) - The module does not
          display a proper error message if an unsupported value is provided for the
          user_defined and lcd_language parameters.
        - ome_device_network_services - Issue(212681) - The module does not provide
          a proper error message if unsupported values are provided for the parameters-
          port_number, community_name, max_sessions, max_auth_retries, and idle_timeout.
        - ome_device_power_settings - Issue(212679) - The module errors out with the
          following message if the value provided for the parameter ``power_cap`` is
          not within the supported range of 0 to 32767, ``Unable to complete the request
          because PowerCap does not  exist or is not applicable for the resource URI.``
        - ome_device_quick_deploy - Issue(216352) - The module does not display a proper
          error message if an unsupported value is provided for the ipv6_prefix_length
          and vlan_id parameters.
        - ome_smart_fabric_uplink - Issue(186024) - The module does not allow the creation
          of multiple uplinks of the same name even though it is supported by OpenManage
          Enterprise Modular. If an uplink is created using the same name as an existing
          uplink, the existing uplink is modified.
      major_changes:
        - All modules now support SSL over HTTPS and socket level timeout.
      release_summary: HTTPS SSL support for all modules and quick deploy settings.
    modules:
      - description: Configure Quick Deploy settings on OpenManage Enterprise Modular
        name: ome_device_quick_deploy
        namespace: ""
    release_date: "2022-01-27"
  5.0.1:
    changes:
      bugfixes:
        - All playbooks require modification because the validate_certs argument is
          set to True by default (https://github.com/dell/dellemc-openmanage-ansible-modules/issues/357)
        - The ome_application_network_time and ome_application_network_proxy modules
          are breaking due to the changes introduced for SSL validation.(https://github.com/dell/dellemc-openmanage-ansible-modules/issues/360)
      known_issues:
        - idrac_user - Issue(192043) The module may error out with the message ``unable
          to perform the import or export operation because there are pending attribute
          changes or a configuration job is in progress``. Wait for the job to complete
          and run the task again.
        - ome_application_alerts_smtp - Issue(212310) - The module does not provide
          a proper error message if the destination_address is more than 255 characters.
        - ome_application_alerts_syslog - Issue(215374) - The module does not provide
          a proper error message if the destination_address is more than 255 characters.
        - ome_device_local_access_configuration - Issue(215035) - The module reports
          ``Successfully updated the local access setting`` if an unsupported value
          is provided for the parameter timeout_limit. However, this value is not actually
          applied on OpenManage Enterprise Modular.
        - ome_device_local_access_configuration - Issue(217865) - The module does not
          display a proper error message if an unsupported value is provided for the
          user_defined and lcd_language parameters.
        - ome_device_network_services - Issue(212681) - The module does not provide
          a proper error message if unsupported values are provided for the parameters-
          port_number, community_name, max_sessions, max_auth_retries, and idle_timeout.
        - ome_device_power_settings - Issue(212679) - The module errors out with the
          following message if the value provided for the parameter ``power_cap`` is
          not within the supported range of 0 to 32767, ``Unable to complete the request
          because PowerCap does not  exist or is not applicable for the resource URI.``
        - ome_device_quick_deploy - Issue(216352) - The module does not display a proper
          error message if an unsupported value is provided for the ipv6_prefix_length
          and vlan_id parameters.
        - ome_smart_fabric_uplink - Issue(186024) - The module does not allow the creation
          of multiple uplinks of the same name even though it is supported by OpenManage
          Enterprise Modular. If an uplink is created using the same name as an existing
          uplink, the existing uplink is modified.
      major_changes:
        - All modules can read custom or organizational CA signed certificate from the
          environment variables. Please refer to `SSL Certificate Validation <https://github.com/dell/dellemc-openmanage-ansible-modules#ssl-certificate-validation>`
          _ section in the `README.md <https://github.com/dell/dellemc-openmanage-ansible-modules
          /blob/collections/README.md#SSL-Certificate-Validation>` _ for modification
          to existing playbooks or setting environment variable.
      release_summary:
        Support to provide custom or organizational CA signed certificate
        for SSL validation from the environment variable.
    release_date: "2022-02-11"
  5.1.0:
    changes:
      bugfixes:
        - idrac_firmware - Issue (220130) The socket.timout issue that occurs during
          the wait_for_job_completion() job is fixed.
      known_issues:
        - idrac_user - Issue(192043) The module may error out with the message ``unable
          to perform the import or export operation because there are pending attribute
          changes or a configuration job is in progress``. Wait for the job to complete
          and run the task again.
        - ome_application_alerts_smtp - Issue(212310) - The module does not provide
          a proper error message if the destination_address is more than 255 characters.
        - ome_application_alerts_syslog - Issue(215374) - The module does not provide
          a proper error message if the destination_address is more than 255 characters.
        - ome_device_local_access_configuration - Issue(215035) - The module reports
          ``Successfully updated the local access setting`` if an unsupported value
          is provided for the parameter timeout_limit. However, this value is not actually
          applied on OpenManage Enterprise Modular.
        - ome_device_local_access_configuration - Issue(217865) - The module does not
          display a proper error message if an unsupported value is provided for the
          user_defined and lcd_language parameters.
        - ome_device_network_services - Issue(212681) - The module does not provide
          a proper error message if unsupported values are provided for the parameters-
          port_number, community_name, max_sessions, max_auth_retries, and idle_timeout.
        - ome_device_power_settings - Issue(212679) - The module errors out with the
          following message if the value provided for the parameter ``power_cap`` is
          not within the supported range of 0 to 32767, ``Unable to complete the request
          because PowerCap does not exist or is not applicable for the resource URI.``
        - ome_smart_fabric_uplink - Issue(186024) - The module does not allow the creation
          of multiple uplinks of the same name even though it is supported by OpenManage
          Enterprise Modular. If an uplink is created using the same name as an existing
          uplink, the existing uplink is modified.
      minor_changes:
        - ome_application_network_address - The module is enhanced to support check
          mode and idempotency.
        - ome_device_info - The module is enhanced to return a blank list when devices
          or baselines are not present in the system.
        - ome_firmware_baseline_compliance_info - The module is enhanced to return a
          blank list when devices or baselines are not present in the system.
        - ome_firmware_baseline_info - The module is enhanced to return a blank list
          when devices or baselines are not present in the system.
        - ome_identity_pool - The iSCSI Initiator and Initiator IP Pool attributes are
          not mandatory to create an identity pool. (https://github.com/dell/dellemc-openmanage-ansible-modules/issues/329)
        - ome_identity_pool - The module is enhanced to support check mode and idempotency.
          (https://github.com/dell/dellemc-openmanage-ansible-modules/issues/328)
        - ome_template_identity_pool - The module is enhanced to support check mode
          and idempotency.
        - redfish_event_subscription - The module is enhanced to support check mode
          and idempotency.
      release_summary:
        Support for OpenManage Enterprise Modular server interface
        management.
    modules:
      - description:
          Retrieves the information of server interface profile on OpenManage
          Enterprise Modular.
        name: ome_server_interface_profile_info
        namespace: ""
      - description: Configures server interface profiles on OpenManage Enterprise Modular.
        name: ome_server_interface_profiles
        namespace: ""
    release_date: "2022-02-24"
  5.2.0:
    changes:
      known_issues:
        - idrac_user - Issue(192043) The module may error out with the message ``unable
          to perform the import or export operation because there are pending attribute
          changes or a configuration job is in progress``. Wait for the job to complete
          and run the task again.
        - ome_application_alerts_smtp - Issue(212310) - The module does not provide
          a proper error message if the destination_address is more than 255 characters.
        - ome_application_alerts_syslog - Issue(215374) - The module does not provide
          a proper error message if the destination_address is more than 255 characters.
        - ome_application_console_preferences - Issue(224690) - The module does not
          display a proper error message when an unsupported value is provided for the
          parameters report_row_limit, email_sender_settings, and metric_collection_settings,
          and the value is applied on OpenManage Enterprise.
        - ome_device_local_access_configuration - Issue(215035) - The module reports
          ``Successfully updated the local access setting`` if an unsupported value
          is provided for the parameter timeout_limit. However, this value is not actually
          applied on OpenManage Enterprise Modular.
        - ome_device_local_access_configuration - Issue(217865) - The module does not
          display a proper error message if an unsupported value is provided for the
          user_defined and lcd_language parameters.
        - ome_device_network_services - Issue(212681) - The module does not provide
          a proper error message if unsupported values are provided for the parameters-
          port_number, community_name, max_sessions, max_auth_retries, and idle_timeout.
        - ome_device_power_settings - Issue(212679) - The module displays the following
          message if the value provided for the parameter ``power_cap`` is not within
          the supported range of 0 to 32767, ``Unable to complete the request because
          PowerCap does not exist or is not applicable for the resource URI.``
        - ome_device_quick_deploy - Issue(216352) - The module does not display a proper
          error message if an unsupported value is provided for the ipv6_prefix_length
          and vlan_id parameters.
        - ome_smart_fabric_uplink - Issue(186024) - The module does not allow the creation
          of multiple uplinks of the same name even though it is supported by OpenManage
          Enterprise Modular. If an uplink is created using the same name as an existing
          uplink, the existing uplink is modified.
      minor_changes:
        - idrac_redfish_storage_controller - This module is enhanced to support the
          following settings with check mode and idempotency - UnassignSpare, EnableControllerEncryption,
          BlinkTarget, UnBlinkTarget,  ConvertToRAID, ConvertToNonRAID, ChangePDStateToOnline,
          ChangePDStateToOffline.
        - ome_diagnostics - The module is enhanced to support check mode and idempotency.
          (https://github.com/dell/dellemc-openmanage-ansible-modules/issues/345)
        - ome_diagnostics - This module is enhanced to extract log from lead chassis.
          (https://github.com/dell/dellemc-openmanage-ansible-modules/issues/310)
        - ome_profile - The module is enhanced to support check mode and idempotency.
        - ome_profile - The module is enhanced to support modifying a profile based
          on the attribute names instead of the ID.
        - ome_template - The module is enhanced to support check mode and idempotency.
          (https://github.com/dell/dellemc-openmanage-ansible-modules/issues/255)
        - ome_template - The module is enhanced to support modifying a template based
          on the attribute names instead of the ID. (https://github.com/dell/dellemc-openmanage-ansible-modules/issues/358)
      release_summary: Support to configure console preferences on OpenManage Enterprise.
    modules:
      - description: Configures console preferences on OpenManage Enterprise.
        name: ome_application_console_preferences
        namespace: ""
    release_date: "2022-03-29"
  5.3.0:
    changes:
      known_issues:
        - idrac_user - Issue(192043) The module may error out with the message ``unable
          to perform the import or export operation because there are pending attribute
          changes or a configuration job is in progress``. Wait for the job to complete
          and run the task again.
        - ome_application_alerts_smtp - Issue(212310) - The module does not provide
          a proper error message if the destination_address is more than 255 characters.
        - ome_application_alerts_syslog - Issue(215374) - The module does not provide
          a proper error message if the destination_address is more than 255 characters.
        - ome_application_console_preferences - Issue(224690) - The module does not
          display a proper error message when an unsupported value is provided for the
          parameters report_row_limit, email_sender_settings, and metric_collection_settings,
          and the value is applied on OpenManage Enterprise.
        - ome_device_local_access_configuration - Issue(215035) - The module reports
          ``Successfully updated the local access setting`` if an unsupported value
          is provided for the parameter timeout_limit. However, this value is not actually
          applied on OpenManage Enterprise Modular.
        - ome_device_local_access_configuration - Issue(217865) - The module does not
          display a proper error message if an unsupported value is provided for the
          user_defined and lcd_language parameters.
        - ome_device_network_services - Issue(212681) - The module does not provide
          a proper error message if unsupported values are provided for the parameters-
          port_number, community_name, max_sessions, max_auth_retries, and idle_timeout.
        - ome_device_power_settings - Issue(212679) - The module displays the following
          message if the value provided for the parameter ``power_cap`` is not within
          the supported range of 0 to 32767, ``Unable to complete the request because
          PowerCap does not exist or is not applicable for the resource URI.``
        - ome_device_quick_deploy - Issue(216352) - The module does not display a proper
          error message if an unsupported value is provided for the ipv6_prefix_length
          and vlan_id parameters.
        - ome_smart_fabric_uplink - Issue(186024) - The module does not allow the creation
          of multiple uplinks of the same name even though it is supported by OpenManage
          Enterprise Modular. If an uplink is created using the same name as an existing
          uplink, the existing uplink is modified.
      minor_changes:
        - ome_diagnostics - Added "supportassist_collection" as a choice for the log_type
          argument to export SupportAssist logs. (https://github.com/dell/dellemc-openmanage-ansible-modules/issues/309)
        - ome_diagnostics - The module is enhanced to support debug logs. (https://github.com/dell/dellemc-openmanage-ansible-modules/issues/308)
        - ome_smart_fabric_uplink - The module is enhanced to support idempotency. (https://github.com/dell/dellemc-openmanage-ansible-modules/issues/253)
        - redfish_storage_volume - The module is enhanced to support check mode and
          idempotency. (https://github.com/dell/dellemc-openmanage-ansible-modules/issues/245)
      release_summary:
        Added check mode and idempotency support for redfish_storage_volume
        and idempotency support for ome_smart_fabric_uplink. For ome_diagnostics,
        added support for debug logs and added supportassist_collection as a choice
        for the log_type argument to export SupportAssist logs.
    release_date: "2022-04-26"
  5.4.0:
    changes:
      known_issues:
        - idrac_user - Issue(192043) The module may error out with the message ``unable
          to perform the import or export operation because there are pending attribute
          changes or a configuration job is in progress``. Wait for the job to complete
          and run the task again.
        - ome_application_alerts_smtp - Issue(212310) - The module does not provide
          a proper error message if the destination_address is more than 255 characters.
        - ome_application_alerts_syslog - Issue(215374) - The module does not provide
          a proper error message if the destination_address is more than 255 characters.
        - ome_application_console_preferences - Issue(224690) - The module does not
          display a proper error message when an unsupported value is provided for the
          parameters report_row_limit, email_sender_settings, and metric_collection_settings,
          and the value is applied on OpenManage Enterprise.
        - ome_device_local_access_configuration - Issue(215035) - The module reports
          ``Successfully updated the local access setting`` if an unsupported value
          is provided for the parameter timeout_limit. However, this value is not actually
          applied on OpenManage Enterprise Modular.
        - ome_device_local_access_configuration - Issue(217865) - The module does not
          display a proper error message if an unsupported value is provided for the
          user_defined and lcd_language parameters.
        - ome_device_network_services - Issue(212681) - The module does not provide
          a proper error message if unsupported values are provided for the parameters-
          port_number, community_name, max_sessions, max_auth_retries, and idle_timeout.
        - ome_device_power_settings - Issue(212679) - The module displays the following
          message if the value provided for the parameter ``power_cap`` is not within
          the supported range of 0 to 32767, ``Unable to complete the request because
          PowerCap does not exist or is not applicable for the resource URI.``
        - ome_device_quick_deploy - Issue(216352) - The module does not display a proper
          error message if an unsupported value is provided for the ipv6_prefix_length
          and vlan_id parameters.
        - ome_smart_fabric_uplink - Issue(186024) - The module does not allow the creation
          of multiple uplinks of the same name even though it is supported by OpenManage
          Enterprise Modular. If an uplink is created using the same name as an existing
          uplink, the existing uplink is modified.
      major_changes:
        - idrac_server_config_profile - The module is enhanced to support export, import,
          and preview the SCP configuration using Redfish and added support for check
          mode.
      release_summary:
        Support for export, import, and preview the Server Configuration
        Profile (SCP) configuration using Redfish and added support for check mode.
    release_date: "2022-05-26"
  5.5.0:
    changes:
      bugfixes:
        - "idrac_server_config_profile - Issue(234817) \u2013 When an XML format is
          exported using the SCP, the module breaks while waiting for the job completion."
        - ome_application_console_preferences - Issue(224690) - The module does not
          display a proper error message when an unsupported value is provided for the
          parameters report_row_limit, email_sender_settings, and metric_collection_settings,
          and the value is applied on OpenManage Enterprise
      known_issues:
        - idrac_user - Issue(192043) The module may error out with the message ``unable
          to perform the import or export operation because there are pending attribute
          changes or a configuration job is in progress``. Wait for the job to complete
          and run the task again.
        - ome_application_alerts_smtp - Issue(212310) - The module does not provide
          a proper error message if the destination_address is more than 255 characters.
        - ome_application_alerts_syslog - Issue(215374) - The module does not provide
          a proper error message if the destination_address is more than 255 characters.
        - ome_device_local_access_configuration - Issue(215035) - The module reports
          ``Successfully updated the local access setting`` if an unsupported value
          is provided for the parameter timeout_limit. However, this value is not actually
          applied on OpenManage Enterprise Modular.
        - ome_device_local_access_configuration - Issue(217865) - The module does not
          display a proper error message if an unsupported value is provided for the
          user_defined and lcd_language parameters.
        - ome_device_network_services - Issue(212681) - The module does not provide
          a proper error message if unsupported values are provided for the parameters-
          port_number, community_name, max_sessions, max_auth_retries, and idle_timeout.
        - ome_device_power_settings - Issue(212679) - The module displays the following
          message if the value provided for the parameter ``power_cap`` is not within
          the supported range of 0 to 32767, ``Unable to complete the request because
          PowerCap does not exist or is not applicable for the resource URI.``
        - ome_device_quick_deploy - Issue(216352) - The module does not display a proper
          error message if an unsupported value is provided for the ipv6_prefix_length
          and vlan_id parameters.
        - ome_smart_fabric_uplink - Issue(186024) - The module does not allow the creation
          of multiple uplinks of the same name even though it is supported by OpenManage
          Enterprise Modular. If an uplink is created using the same name as an existing
          uplink, the existing uplink is modified.
      minor_changes:
        - idrac_redfish_storage_controller - This module is updated to use the Job Service
          URL instead of Task Service URL for job tracking.
        - idrac_server_config_profile - This module is updated to use the Job Service
          URL instead of Task Service URL for job tracking.
        - redfish_firmware - This module is updated to use the Job Service URL instead
          of Task Service URL for job tracking.
      release_summary:
        Support to generate certificate signing request, import, and
        export certificates on iDRAC.
    modules:
      - description: Configure certificates for iDRAC.
        name: idrac_certificates
        namespace: ""
    release_date: "2022-06-29"
  6.0.0:
    changes:
      known_issues:
        - idrac_user - Issue(192043) The module may error out with the message ``unable
          to perform the import or export operation because there are pending attribute
          changes or a configuration job is in progress``. Wait for the job to complete
          and run the task again.
        - ome_application_alerts_smtp - Issue(212310) - The module does not provide
          a proper error message if the destination_address is more than 255 characters.
        - ome_application_alerts_syslog - Issue(215374) - The module does not provide
          a proper error message if the destination_address is more than 255 characters.
        - ome_device_local_access_configuration - Issue(215035) - The module reports
          ``Successfully updated the local access setting`` if an unsupported value
          is provided for the parameter timeout_limit. However, this value is not actually
          applied on OpenManage Enterprise Modular.
        - ome_device_local_access_configuration - Issue(217865) - The module does not
          display a proper error message if an unsupported value is provided for the
          user_defined and lcd_language parameters.
        - ome_device_network_services - Issue(212681) - The module does not provide
          a proper error message if unsupported values are provided for the parameters-
          port_number, community_name, max_sessions, max_auth_retries, and idle_timeout.
        - ome_device_power_settings - Issue(212679) - The module displays the following
          message if the value provided for the parameter ``power_cap`` is not within
          the supported range of 0 to 32767, ``Unable to complete the request because
          PowerCap does not exist or is not applicable for the resource URI.``
        - ome_device_quick_deploy - Issue(216352) - The module does not display a proper
          error message if an unsupported value is provided for the ipv6_prefix_length
          and vlan_id parameters.
        - ome_smart_fabric_uplink - Issue(186024) - The module does not allow the creation
          of multiple uplinks of the same name even though it is supported by OpenManage
          Enterprise Modular. If an uplink is created using the same name as an existing
          uplink, the existing uplink is modified.
      major_changes:
        - Added collection metadata for creating execution environments.
        - Refactored the Markdown (MD) files and content for better readability.
        - The share parameters are deprecated from the following modules - idrac_network,
          idrac_timezone_ntp, dellemc_configure_idrac_eventing, dellemc_configure_idrac_services,
          dellemc_idrac_lc_attributes, dellemc_system_lockdown_mode.
      release_summary:
        Added collection metadata for creating execution environments,
        deprecation of share parameters, and support for configuring iDRAC attributes
        using idrac_attributes module.
    modules:
      - description: Configure the iDRAC attributes
        name: idrac_attributes
        namespace: ""
    release_date: "2022-07-28"
  6.1.0:
    changes:
      known_issues:
        - idrac_user - Issue(192043) The module may error out with the message ``unable
          to perform the import or export operation because there are pending attribute
          changes or a configuration job is in progress``. Wait for the job to complete
          and run the task again.
        - ome_application_alerts_smtp - Issue(212310) - The module does not provide
          a proper error message if the destination_address is more than 255 characters.
        - ome_application_alerts_syslog - Issue(215374) - The module does not provide
          a proper error message if the destination_address is more than 255 characters.
        - ome_device_local_access_configuration - Issue(215035) - The module reports
          ``Successfully updated the local access setting`` if an unsupported value
          is provided for the parameter timeout_limit. However, this value is not actually
          applied on OpenManage Enterprise Modular.
        - ome_device_local_access_configuration - Issue(217865) - The module does not
          display a proper error message if an unsupported value is provided for the
          user_defined and lcd_language parameters.
        - ome_device_network_services - Issue(212681) - The module does not provide
          a proper error message if unsupported values are provided for the parameters-
          port_number, community_name, max_sessions, max_auth_retries, and idle_timeout.
        - ome_device_power_settings - Issue(212679) - The module displays the following
          message if the value provided for the parameter ``power_cap`` is not within
          the supported range of 0 to 32767, ``Unable to complete the request because
          PowerCap does not exist or is not applicable for the resource URI.``
        - ome_device_quick_deploy - Issue(216352) - The module does not display a proper
          error message if an unsupported value is provided for the ipv6_prefix_length
          and vlan_id parameters.
        - ome_smart_fabric_uplink - Issue(186024) - The module does not allow the creation
          of multiple uplinks of the same name even though it is supported by OpenManage
          Enterprise Modular. If an uplink is created using the same name as an existing
          uplink, the existing uplink is modified.
      major_changes:
        - idrac_boot - Support for configuring the boot settings on iDRAC.
        - ome_device_group - The module is enhanced to support the removal of devices
          from a static device group.
        - ome_devices - Support for performing device-specific operations on OpenManage
          Enterprise.
      minor_changes:
        - ome_configuration_compliance_info - The module is enhanced to report single
          device compliance information.
      release_summary:
        Support for device-specific operations on OpenManage Enterprise
        and configuring boot settings on iDRAC.
    modules:
      - description: Configure the boot order settings.
        name: idrac_boot
        namespace: ""
      - description: Perform device-specific operations on target devices
        name: ome_devices
        namespace: ""
    release_date: "2022-08-26"
  6.2.0:
    changes:
      known_issues:
        - idrac_user - Issue(192043) The module may error out with the message ``unable
          to perform the import or export operation because there are pending attribute
          changes or a configuration job is in progress``. Wait for the job to complete
          and run the task again.
        - ome_application_alerts_syslog - Issue(215374) - The module does not provide
          a proper error message if the destination_address is more than 255 characters.
        - ome_device_network_services - Issue(212681) - The module does not provide
          a proper error message if unsupported values are provided for the parameters-
          port_number, community_name, max_sessions, max_auth_retries, and idle_timeout.
        - ome_device_power_settings - Issue(212679) - The module displays the following
          message if the value provided for the parameter ``power_cap`` is not within
          the supported range of 0 to 32767, ``Unable to complete the request because
          PowerCap does not exist or is not applicable for the resource URI.``
        - ome_smart_fabric_uplink - Issue(186024) - The module does not allow the creation
          of multiple uplinks of the same name even though it is supported by OpenManage
          Enterprise Modular. If an uplink is created using the same name as an existing
          uplink, the existing uplink is modified.
      major_changes:
        - idrac_bios - The module is enhanced to support clear pending BIOS attributes,
          reset BIOS to default settings, and configure BIOS attribute using Redfish.
      release_summary:
        Added clear pending BIOS attributes, reset BIOS to default
        settings, and configure BIOS attribute using Redfish enhancements for idrac_bios.
    release_date: "2022-09-28"
  6.3.0:
    changes:
      known_issues:
        - idrac_user - Issue(192043) The module may error out with the message ``unable
          to perform the import or export operation because there are pending attribute
          changes or a configuration job is in progress``. Wait for the job to complete
          and run the task again.
        - ome_application_alerts_syslog - Issue(215374) - The module does not provide
          a proper error message if the destination_address is more than 255 characters.
        - ome_device_network_services - Issue(212681) - The module does not provide
          a proper error message if unsupported values are provided for the parameters-
          port_number, community_name, max_sessions, max_auth_retries, and idle_timeout.
        - ome_device_power_settings - Issue(212679) - The module displays the following
          message if the value provided for the parameter ``power_cap`` is not within
          the supported range of 0 to 32767, ``Unable to complete the request because
          PowerCap does not exist or is not applicable for the resource URI.``
        - ome_smart_fabric_uplink - Issue(186024) - The module does not allow the creation
          of multiple uplinks of the same name even though it is supported by OpenManage
          Enterprise Modular. If an uplink is created using the same name as an existing
          uplink, the existing uplink is modified.
      major_changes:
        - idrac_redfish_storage_controller - This module is enhanced to support LockVirtualDisk
          operation.
        - idrac_virtual_media - This module allows to configure Remote File Share settings.
      release_summary:
        Support for LockVirtualDisk operation and to configure Remote
        File Share settings using idrac_virtual_media module.
    modules:
      - description: Configure the virtual media settings.
        name: idrac_virtual_media
        namespace: ""
    release_date: "2022-10-28"
  7.0.0:
    changes:
      known_issues:
        - idrac_firmware - Issue(249879) - Firmware update of iDRAC9-based Servers fails
          if SOCKS proxy with authentication is used.
        - idrac_user - Issue(192043) The module may error out with the message ``unable
          to perform the import or export operation because there are pending attribute
          changes or a configuration job is in progress``. Wait for the job to complete
          and run the task again.
        - ome_application_alerts_syslog - Issue(215374) - The module does not provide
          a proper error message if the destination_address is more than 255 characters.
        - ome_device_network_services - Issue(212681) - The module does not provide
          a proper error message if unsupported values are provided for the parameters-
          port_number, community_name, max_sessions, max_auth_retries, and idle_timeout.
        - ome_device_power_settings - Issue(212679) - The module displays the following
          message if the value provided for the parameter ``power_cap`` is not within
          the supported range of 0 to 32767, ``Unable to complete the request because
          PowerCap does not exist or is not applicable for the resource URI.``
        - ome_smart_fabric_uplink - Issue(186024) - The module does not allow the creation
          of multiple uplinks of the same name even though it is supported by OpenManage
          Enterprise Modular. If an uplink is created using the same name as an existing
          uplink, the existing uplink is modified.
      major_changes:
        - Rebranded from Dell EMC to Dell.
        - idrac_firmware - This module is enhanced to support proxy.
        - idrac_user_info - This module allows to retrieve iDRAC Local user information
          details.
      release_summary:
        Rebranded from Dell EMC to Dell, enhanced idrac_firmware module
        to support proxy, and added support to retrieve iDRAC local user details.
    modules:
      - description: Retrieve iDRAC Local user details.
        name: idrac_user_info
        namespace: ""
    release_date: "2022-11-28"
  7.1.0:
    changes:
      known_issues:
        - idrac_firmware - Issue(249879) - Firmware update of iDRAC9-based Servers fails
          if SOCKS proxy with authentication is used.
        - idrac_user - Issue(192043) The module may error out with the message ``unable
          to perform the import or export operation because there are pending attribute
          changes or a configuration job is in progress``. Wait for the job to complete
          and run the task again.
        - ome_application_alerts_syslog - Issue(215374) - The module does not provide
          a proper error message if the destination_address is more than 255 characters.
        - ome_device_network_services - Issue(212681) - The module does not provide
          a proper error message if unsupported values are provided for the parameters-
          port_number, community_name, max_sessions, max_auth_retries, and idle_timeout.
        - ome_device_power_settings - Issue(212679) - The module displays the following
          message if the value provided for the parameter ``power_cap`` is not within
          the supported range of 0 to 32767, ``Unable to complete the request because
          PowerCap does not exist or is not applicable for the resource URI.``
        - ome_smart_fabric_uplink - Issue(186024) - The module does not allow the creation
          of multiple uplinks of the same name even though it is supported by OpenManage
          Enterprise Modular. If an uplink is created using the same name as an existing
          uplink, the existing uplink is modified.
      major_changes:
        - Support for IPv6 address for OMSDK dependent iDRAC modules.
        - ome_inventory - This plugin allows to create a inventory from the group on
          OpenManage Enterprise.
        - ome_smart_fabric_info - This module retrieves the list of smart fabrics in
          the inventory of OpenManage Enterprise Modular.
        - ome_smart_fabric_uplink_info - This module retrieve details of fabric uplink
          on OpenManage Enterprise Modular.
      minor_changes:
        - redfish_firmware - This module supports timeout option.
      release_summary:
        Support for retrieving smart fabric and smart fabric uplink
        information and support for IPv6 address for OMSDK dependent iDRAC modules.
    modules:
      - description:
          Retrieves the information of smart fabrics inventoried by OpenManage
          Enterprise Modular
        name: ome_smart_fabric_info
        namespace: ""
      - description: Retrieve details of fabric uplink on OpenManage Enterprise Modular.
        name: ome_smart_fabric_uplink_info
        namespace: ""
    plugins:
      inventory:
        - description: Group inventory plugin on OpenManage Enterprise.
          name: ome_inventory
          namespace: null
    release_date: "2022-12-28"
  7.2.0:
    changes:
      known_issues:
        - idrac_redfish_storage_contoller - Issue(256164) - If incorrect value is provided
          for one of the attributes in the provided attribute list for controller configuration,
          then this module does not exit with error.
        - idrac_user - Issue(192043) The module may error out with the message ``unable
          to perform the import or export operation because there are pending attribute
          changes or a configuration job is in progress``. Wait for the job to complete
          and run the task again.
        - ome_application_alerts_syslog - Issue(215374) - The module does not provide
          a proper error message if the destination_address is more than 255 characters.
        - ome_device_network_services - Issue(212681) - The module does not provide
          a proper error message if unsupported values are provided for the parameters-
          port_number, community_name, max_sessions, max_auth_retries, and idle_timeout.
        - ome_device_power_settings - Issue(212679) - The module displays the following
          message if the value provided for the parameter ``power_cap`` is not within
          the supported range of 0 to 32767, ``Unable to complete the request because
          PowerCap does not exist or is not applicable for the resource URI.``
        - ome_inventory - Issue(256257) - All hosts are not retrieved for ``Modular
          System`` group and corresponding child groups.
        - ome_inventory - Issue(256589) - All hosts are not retrieved for ``Custom Groups``
          group and corresponding child groups.
        - ome_inventory - Issue(256593) - All hosts are not retrieved for ``PLUGIN GROUPS``
          group and corresponding child groups.
        - ome_smart_fabric_uplink - Issue(186024) - The module does not allow the creation
          of multiple uplinks of the same name even though it is supported by OpenManage
          Enterprise Modular. If an uplink is created using the same name as an existing
          uplink, the existing uplink is modified.
      major_changes:
        - idrac_redfish_storage_controller - This module is enhanced to configure controller
          attributes and online capacity expansion.
        - ome_domian_user_groups - This module allows to import the LDAP directory groups.
        - ome_inventory - This plugin is enhanced to support inventory retrieval of
          System and Plugin Groups of OpenManage Enterprise.
        - ome_profile_info - This module allows to retrieve profiles with attributes
          on OpenManage Enterprise or OpenManage Enterprise Modular.
        - ome_template_network_vlan_info - This module allows to retrieve the network
          configuration of a template on OpenManage Enterprise or OpenManage Enterprise
          Modular.
      release_summary:
        Support for retrieving the inventory and host details of all
        child groups using parent groups, retrieving inventory of System and Plugin
        Groups, retrieving profiles with attributes, retrieving network configuration
        of a template, configuring controller attributes, configuring online capacity
        expansion, and importing the LDAP directory.
    modules:
      - description: Retrieve profiles with attribute details
        name: ome_profile_info
        namespace: ""
      - description: Retrieves network configuration of template.
        name: ome_template_network_vlan_info
        namespace: ""
    release_date: "2023-01-30"
  7.3.0:
    changes:
      known_issues:
        - idrac_redfish_storage_contoller - Issue(256164) - If incorrect value is provided
          for one of the attributes in the provided attribute list for controller configuration,
          then this module does not exit with error.
        - idrac_user - Issue(192043) The module may error out with the message ``unable
          to perform the import or export operation because there are pending attribute
          changes or a configuration job is in progress``. Wait for the job to complete
          and run the task again.
        - ome_application_alerts_syslog - Issue(215374) - The module does not provide
          a proper error message if the destination_address is more than 255 characters.
        - ome_device_network_services - Issue(212681) - The module does not provide
          a proper error message if unsupported values are provided for the parameters-
          port_number, community_name, max_sessions, max_auth_retries, and idle_timeout.
        - ome_device_power_settings - Issue(212679) - The module displays the following
          message if the value provided for the parameter ``power_cap`` is not within
          the supported range of 0 to 32767, ``Unable to complete the request because
          PowerCap does not exist or is not applicable for the resource URI.``
        - ome_inventory - Issue(256257) - All hosts are not retrieved for ``Modular
          System`` group and corresponding child groups.
        - ome_inventory - Issue(256589) - All hosts are not retrieved for ``Custom Groups``
          group and corresponding child groups.
        - ome_inventory - Issue(256593) - All hosts are not retrieved for ``PLUGIN GROUPS``
          group and corresponding child groups.
        - ome_smart_fabric_uplink - Issue(186024) - The module does not allow the creation
          of multiple uplinks of the same name even though it is supported by OpenManage
          Enterprise Modular. If an uplink is created using the same name as an existing
          uplink, the existing uplink is modified.
      major_changes:
        - idrac_server_config_profile - This module is enhanced to support proxy settings,
          import buffer, include in export, and ignore certificate warning.
      release_summary:
        Support for iDRAC export Server Configuration Profile role
        and proxy settings, import buffer, include in export, and ignore certificate
        warning.
    objects:
      role:
        - description: Role to export iDRAC Server Configuration Profile (SCP).
          name: idrac_export_server_config_profile
          namespace: null
    release_date: "2023-02-28"
  7.4.0:
    changes:
      known_issues:
<<<<<<< HEAD
=======
        - idrac_os_deployment- Issue(260496) - OS installation will support only NFS
          and CIFS share to store the custom ISO in the destination_path, HTTP/HTTPS/FTP
          not supported
>>>>>>> 679b094e
        - idrac_redfish_storage_contoller - Issue(256164) - If incorrect value is provided
          for one of the attributes in the provided attribute list for controller configuration,
          then this module does not exit with error.
        - idrac_user - Issue(192043) The module may error out with the message ``Unable
          to perform the import or export operation because there are pending attribute
          changes or a configuration job is in progress``. Wait for the job to complete
          and run the task again.
        - ome_application_alerts_syslog - Issue(215374) - The module does not provide
          a proper error message if the destination_address is more than 255 characters.
        - ome_device_network_services - Issue(212681) - The module does not provide
<<<<<<< HEAD
          a proper error message if unsupported values are provided for the following parameters-
          port_number, community_name, max_sessions, max_auth_retries, and idle_timeout.
=======
          a proper error message if unsupported values are provided for the following
          parameters- port_number, community_name, max_sessions, max_auth_retries, and
          idle_timeout.
>>>>>>> 679b094e
        - ome_device_power_settings - Issue(212679) - The module displays the following
          message if the value provided for the parameter ``power_cap`` is not within
          the supported range of 0 to 32767, ``Unable to complete the request because
          PowerCap does not exist or is not applicable for the resource URI.``
<<<<<<< HEAD
        - ome_smart_fabric_uplink - Issue(186024) - Despite the module supported by OpenManage Enterprise Modular,
          it does not allow the creation of multiple uplinks of the same name. If an uplink is created using the
          same name as an existing uplink, the existing uplink is modified.
        - idrac_os_deployment- Issue(260496) - OS installation will support only NFS and CIFS
          share to store the custom ISO in the destination_path, HTTP/HTTPS/FTP not supported
      release_summary: | 
        - Role to support the Import server configuration profile, Manage iDRAC power states, Manage iDRAC certificate,
          Gather facts from iDRAC and Deploy operating system is added.
        - Plugin OME inventory is enhanced to support the environment variables for the input parameters.
    objects:
      role:
      - description: Role to manage the iDRAC certificates - generate CSR, import/export
          certificates, and reset configuration - for PowerEdge servers.
        name: idrac_certificate
        namespace: null
      - description: Role to gather facts from the iDRAC Server.
        name: idrac_gather_facts
        namespace: null
      - description: Role to import iDRAC Server Configuration Profile (SCP).
        name: idrac_import_server_config_profile
        namespace: null
      - description: Role to manage the different power states of the specified device.
        name: idrac_server_powerstate
        namespace: null
      - description: Role to deploy specified operating system and version on the servers.
        name: idrac_os_deployment
        namespace: null
    release_date: '2023-03-30'
=======
        - ome_smart_fabric_uplink - Issue(186024) - Despite the module supported by
          OpenManage Enterprise Modular, it does not allow the creation of multiple
          uplinks of the same name. If an uplink is created using the same name as an
          existing uplink, the existing uplink is modified.
      release_summary:
        "- Role to support the Import server configuration profile,
        Manage iDRAC power states, Manage iDRAC certificate,\n  Gather facts from
        iDRAC and Deploy operating system is added.\n- Plugin OME inventory is enhanced
        to support the environment variables for the input parameters.\n"
    objects:
      role:
        - description:
            Role to manage the iDRAC certificates - generate CSR, import/export
            certificates, and reset configuration - for PowerEdge servers.
          name: idrac_certificate
          namespace: null
        - description: Role to gather facts from the iDRAC Server.
          name: idrac_gather_facts
          namespace: null
        - description: Role to import iDRAC Server Configuration Profile (SCP).
          name: idrac_import_server_config_profile
          namespace: null
        - description:
            Role to deploy specified operating system and version on the
            servers.
          name: idrac_os_deployment
          namespace: null
        - description: Role to manage the different power states of the specified device.
          name: idrac_server_powerstate
          namespace: null
    release_date: "2023-03-30"
  7.5.0:
    changes:
      known_issues:
        - idrac_os_deployment- Issue(260496) - OS installation will support only NFS
          and CIFS share to store the custom ISO in the destination_path, HTTP/HTTPS/FTP
          not supported
        - idrac_redfish_storage_contoller - Issue(256164) - If incorrect value is provided
          for one of the attributes in the provided attribute list for controller configuration,
          then this module does not exit with error.
        - idrac_user - Issue(192043) The module may error out with the message ``Unable
          to perform the import or export operation because there are pending attribute
          changes or a configuration job is in progress``. Wait for the job to complete
          and run the task again.
        - ome_application_alerts_syslog - Issue(215374) - The module does not provide
          a proper error message if the destination_address is more than 255 characters.
        - ome_device_network_services - Issue(212681) - The module does not provide
          a proper error message if unsupported values are provided for the following
          parameters- port_number, community_name, max_sessions, max_auth_retries, and
          idle_timeout.
        - ome_device_power_settings - Issue(212679) - The module displays the following
          message if the value provided for the parameter ``power_cap`` is not within
          the supported range of 0 to 32767, ``Unable to complete the request because
          PowerCap does not exist or is not applicable for the resource URI.``
        - ome_smart_fabric_uplink - Issue(186024) - Despite the module supported by
          OpenManage Enterprise Modular, it does not allow the creation of multiple
          uplinks of the same name. If an uplink is created using the same name as an
          existing uplink, the existing uplink is modified.
      release_summary:
        "- redfish_firmware - This module is enhanced to include job tracking.\n- ome_template - This module is enhanced to
        include job tracking.\n- Role to support the iDRAC and Redfish firmware update and manage storage volume configuration
        is added.\n- Role to deploy the iDRAC operating system is enhanced to support ESXi version 8.X and HTTP or HTTPS for the destination."
    objects:
      role:
        - description:
            Firmware update from a repository on a network share (CIFS, NFS,
            HTTP, HTTPS, FTP).
          name: idrac_firmware
          namespace: null
        - description:
            To perform a component firmware update using the image file available
            on the local or remote system.
          name: redfish_firmware
          namespace: null
        - description: Role to manage the storage volume configuration.
          name: redfish_storage_volume
          namespace: null
    release_date: "2023-04-30"
  7.6.0:
    changes:
      known_issues:
        - idrac_redfish_storage_contoller - Issue(256164) - If incorrect value is provided
          for one of the attributes in the provided attribute list for controller configuration,
          then this module does not exit with error.
        - ome_device_network_services - Issue(212681) - The module does not provide
          a proper error message if unsupported values are provided for the following
          parameters- port_number, community_name, max_sessions, max_auth_retries, and
          idle_timeout.
        - ome_device_power_settings - Issue(212679) - The module displays the following
          message if the value provided for the parameter ``power_cap`` is not within
          the supported range of 0 to 32767, ``Unable to complete the request because
          PowerCap does not exist or is not applicable for the resource URI.``
        - ome_smart_fabric_uplink - Issue(186024) - Despite the module supported by
          OpenManage Enterprise Modular, it does not allow the creation of multiple
          uplinks of the same name. If an uplink is created using the same name as an
          existing uplink, the existing uplink is modified.
      release_summary:
        "- Role to configure the iDRAC system, manager, and lifecycle attributes for Dell PowerEdge servers.\n- Role to modify BIOS attributes,
        clear pending BIOS attributes, and reset the BIOS to default settings.\n- Role to reset and restart iDRAC (iDRAC8 and iDRAC9 only) for
        Dell PowerEdge servers.\n- Role to configure the physical disk, virtual disk, and storage controller settings on iDRAC9 based PowerEdge servers."
    objects:
      role:
        - description: Role to configure iDRAC attributes.
          name: idrac_attributes
          namespace: null
        - description: Role to modify BIOS attributes, clear pending BIOS attributes, and reset the BIOS to default settings.
          name: idrac_bios
          namespace: null
        - description: Role to reset and restart iDRAC (iDRAC8 and iDRAC9 only) for Dell PowerEdge servers.
          name: idrac_reset
          namespace: null
        - description: Role to configure the physical disk, virtual disk, and storage controller settings on iDRAC9 based PowerEdge servers.
          name: idrac_storage_controller
          namespace: null
    release_date: "2023-05-30"
  7.6.1:
    changes:
      known_issues:
        - idrac_redfish_storage_contoller - Issue(256164) - If incorrect value is provided
          for one of the attributes in the provided attribute list for controller configuration,
          then this module does not exit with error.
        - ome_device_network_services - Issue(212681) - The module does not provide
          a proper error message if unsupported values are provided for the following
          parameters- port_number, community_name, max_sessions, max_auth_retries, and
          idle_timeout.
        - ome_device_power_settings - Issue(212679) - The module displays the following
          message if the value provided for the parameter ``power_cap`` is not within
          the supported range of 0 to 32767, ``Unable to complete the request because
          PowerCap does not exist or is not applicable for the resource URI.``
        - ome_smart_fabric_uplink - Issue(186024) - Despite the module supported by
          OpenManage Enterprise Modular, it does not allow the creation of multiple
          uplinks of the same name. If an uplink is created using the same name as an
          existing uplink, the existing uplink is modified.
      minor_changes:
        - Updated the idrac_gather_facts role to use jinja template filters.
      release_summary:
        Removed the dependency of community general collections.
    release_date: "2023-06-01"
>>>>>>> 679b094e
<|MERGE_RESOLUTION|>--- conflicted
+++ resolved
@@ -1227,12 +1227,9 @@
   7.4.0:
     changes:
       known_issues:
-<<<<<<< HEAD
-=======
         - idrac_os_deployment- Issue(260496) - OS installation will support only NFS
           and CIFS share to store the custom ISO in the destination_path, HTTP/HTTPS/FTP
           not supported
->>>>>>> 679b094e
         - idrac_redfish_storage_contoller - Issue(256164) - If incorrect value is provided
           for one of the attributes in the provided attribute list for controller configuration,
           then this module does not exit with error.
@@ -1243,48 +1240,13 @@
         - ome_application_alerts_syslog - Issue(215374) - The module does not provide
           a proper error message if the destination_address is more than 255 characters.
         - ome_device_network_services - Issue(212681) - The module does not provide
-<<<<<<< HEAD
-          a proper error message if unsupported values are provided for the following parameters-
-          port_number, community_name, max_sessions, max_auth_retries, and idle_timeout.
-=======
           a proper error message if unsupported values are provided for the following
           parameters- port_number, community_name, max_sessions, max_auth_retries, and
           idle_timeout.
->>>>>>> 679b094e
-        - ome_device_power_settings - Issue(212679) - The module displays the following
-          message if the value provided for the parameter ``power_cap`` is not within
-          the supported range of 0 to 32767, ``Unable to complete the request because
-          PowerCap does not exist or is not applicable for the resource URI.``
-<<<<<<< HEAD
-        - ome_smart_fabric_uplink - Issue(186024) - Despite the module supported by OpenManage Enterprise Modular,
-          it does not allow the creation of multiple uplinks of the same name. If an uplink is created using the
-          same name as an existing uplink, the existing uplink is modified.
-        - idrac_os_deployment- Issue(260496) - OS installation will support only NFS and CIFS
-          share to store the custom ISO in the destination_path, HTTP/HTTPS/FTP not supported
-      release_summary: | 
-        - Role to support the Import server configuration profile, Manage iDRAC power states, Manage iDRAC certificate,
-          Gather facts from iDRAC and Deploy operating system is added.
-        - Plugin OME inventory is enhanced to support the environment variables for the input parameters.
-    objects:
-      role:
-      - description: Role to manage the iDRAC certificates - generate CSR, import/export
-          certificates, and reset configuration - for PowerEdge servers.
-        name: idrac_certificate
-        namespace: null
-      - description: Role to gather facts from the iDRAC Server.
-        name: idrac_gather_facts
-        namespace: null
-      - description: Role to import iDRAC Server Configuration Profile (SCP).
-        name: idrac_import_server_config_profile
-        namespace: null
-      - description: Role to manage the different power states of the specified device.
-        name: idrac_server_powerstate
-        namespace: null
-      - description: Role to deploy specified operating system and version on the servers.
-        name: idrac_os_deployment
-        namespace: null
-    release_date: '2023-03-30'
-=======
+        - ome_device_power_settings - Issue(212679) - The module displays the following
+          message if the value provided for the parameter ``power_cap`` is not within
+          the supported range of 0 to 32767, ``Unable to complete the request because
+          PowerCap does not exist or is not applicable for the resource URI.``
         - ome_smart_fabric_uplink - Issue(186024) - Despite the module supported by
           OpenManage Enterprise Modular, it does not allow the creation of multiple
           uplinks of the same name. If an uplink is created using the same name as an
@@ -1422,5 +1384,4 @@
         - Updated the idrac_gather_facts role to use jinja template filters.
       release_summary:
         Removed the dependency of community general collections.
-    release_date: "2023-06-01"
->>>>>>> 679b094e
+    release_date: "2023-06-01"