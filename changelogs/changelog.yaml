--- conflicted
+++ resolved
@@ -80,12 +80,8 @@
       minor_changes:
         - The idrac_server_config_profile module supports a user provided file name
           for an export operation.
-<<<<<<< HEAD
-      release_summary: The dellemc_change_power_state and dellemc_configure_idrac_users
-=======
       release_summary:
         The dellemc_change_power_state and dellemc_configure_idrac_users
->>>>>>> a1883d06
         modules are standardized as per ansible guidelines. 8 GitHub issues are fixed.
     modules:
       - description: Configure settings for user accounts
@@ -101,25 +97,16 @@
         Network configuration service related modules ome_network_vlan,
         ome_network_port_breakout and ome_network_vlan_info are added.
     modules:
-<<<<<<< HEAD
-      - description: This module allows to automate the port portioning or port breakout
-=======
       - description:
           This module allows to automate the port portioning or port breakout
->>>>>>> a1883d06
           to logical sub ports
         name: ome_network_port_breakout
         namespace: ''
       - description: Create, modify & delete a VLAN
         name: ome_network_vlan
         namespace: ''
-<<<<<<< HEAD
-      - description: Retrieves the information about networks VLAN(s) present in OpenManage
-=======
       - description:
-          Retrieves the information about networks VLAN(s) present in OpenManage
->>>>>>> a1883d06
-          Enterprise
+          Retrieves the information about networks VLAN(s) present in OpenManage Enterprise
         name: ome_network_vlan_info
         namespace: ''
     release_date: '2020-10-29'
@@ -130,24 +117,14 @@
           of multiple uplinks of the same name even though this is supported by OpenManage
           Enterprise Modular. If an uplink is created using the same name as an existing
           uplink, the existing uplink is modified.'
-<<<<<<< HEAD
-      release_summary: Fabric management related modules ome_smart_fabric and ome_smart_fabric_uplink
-=======
-      release_summary:
-        Fabric management related modules ome_smart_fabric and ome_smart_fabric_uplink
->>>>>>> a1883d06
-        are added.
+      release_summary:
+        Fabric management related modules ome_smart_fabric and ome_smart_fabric_uplink are added.
     modules:
       - description: Create, modify or delete a fabric on OpenManage Enterprise Modular
         name: ome_smart_fabric
         namespace: ''
-<<<<<<< HEAD
-      - description: Create, modify or delete a uplink for a fabric on OpenManage Enterprise
-=======
       - description:
-          Create, modify or delete a uplink for a fabric on OpenManage Enterprise
->>>>>>> a1883d06
-          Modular
+          Create, modify or delete a uplink for a fabric on OpenManage Enterprise Modular
         name: ome_smart_fabric_uplink
         namespace: ''
     release_date: '2020-11-25'
@@ -167,16 +144,6 @@
         - 'Issue 2(187956): If an invalid job_id is provided, idrac_lifecycle_controller_job_status_info
           returns an error message. This error message does not contain information
           about the exact issue with the invalid job_id.'
-<<<<<<< HEAD
-        - 'Issue 3(188267): While updating the iDRAC firmware, the idrac_firmware module
-          completes execution before the firmware update job is completed. An incorrect
-          message is displayed in the task output as ''DRAC WSMAN endpoint returned
-          HTTP code ''400'' Reason ''Bad Request''''. This issue may occur if the target
-          iDRAC firmware version is less than 3.30.30.30'
-      minor_changes:
-        - The idrac_server_config_profile module supports IPv6 address format.
-      release_summary: The idrac_firmware module is enhanced to include checkmode
-=======
         - "Issue 3(188267): While updating the iDRAC firmware, the idrac_firmware module
           completes execution before the firmware update job is completed. An incorrect
           message is displayed in the task output as 'DRAC WSMAN endpoint returned
@@ -186,7 +153,6 @@
         - The idrac_server_config_profile module supports IPv6 address format.
       release_summary:
         The idrac_firmware module is enhanced to include checkmode
->>>>>>> a1883d06
         support and job tracking.
     release_date: '2020-12-30'
   3.0.0:
@@ -218,13 +184,8 @@
         - New deprecation changes for ``dellemc_get_system_inventory`` and ``dellemc_get_firmware_inventory``
           ignored for ansible 2.9 sanity test.
         - The modules are standardized as per ansible guidelines.
-<<<<<<< HEAD
-      release_summary: Deprecations, issue fixes, and standardization of modules as
-=======
-      release_summary:
-        Deprecations, issue fixes, and standardization of modules as
->>>>>>> a1883d06
-        per ansible guidelines.
+      release_summary:
+        Deprecations, issue fixes, and standardization of modules as per ansible guidelines.
     release_date: '2021-01-25'
   3.1.0:
     changes:
@@ -242,13 +203,8 @@
           the same name as an existing uplink, the existing uplink is modified.
       release_summary: OpenManage Enterprise profiles management support added.
     modules:
-<<<<<<< HEAD
-      - description: Create, modify, delete, assign, unassign and migrate a profile
-=======
       - description:
-          Create, modify, delete, assign, unassign and migrate a profile
->>>>>>> a1883d06
-          on OpenManage Enterprise
+          Create, modify, delete, assign, unassign and migrate a profile on OpenManage Enterprise
         name: ome_profile
         namespace: ''
     release_date: '2021-02-24'
@@ -273,12 +229,8 @@
         - ome_template - Allows to deploy a template on device groups.
       release_summary: Configuration compliance related modules added
     modules:
-<<<<<<< HEAD
-      - description: Create, modify, and delete a configuration compliance baseline
-=======
       - description:
           Create, modify, and delete a configuration compliance baseline
->>>>>>> a1883d06
           and remediate non-compliant devices on OpenManage Enterprise
         name: ome_configuration_compliance_baseline
         namespace: ''
@@ -306,12 +258,8 @@
       minor_changes:
         - ome_firmware_baseline - Allows to retrieve the device even if it not in the
           first 50 device IDs
-<<<<<<< HEAD
-      release_summary: OpenManage Enterprise device group and device discovery support
-=======
       release_summary:
         OpenManage Enterprise device group and device discovery support
->>>>>>> a1883d06
         added
     modules:
       - description: Add devices to a static device group on OpenManage Enterprise
@@ -342,12 +290,8 @@
           support site.
         - ome_template_network_vlan - Added the input option which allows to apply the
           modified VLAN settings immediately on the associated modular-system servers.
-<<<<<<< HEAD
-      release_summary: OpenManage Enterprise firmware baseline and firmware catalog
-=======
       release_summary:
         OpenManage Enterprise firmware baseline and firmware catalog
->>>>>>> a1883d06
         modules updated to support checkmode.
     release_date: '2021-05-26'
   3.5.0:
@@ -388,12 +332,8 @@
           not allow the creation of multiple uplinks of the same name even though this
           is supported by OpenManage Enterprise Modular. If an uplink is created using
           the same name as an existing uplink, the existing uplink is modified.
-<<<<<<< HEAD
-      release_summary: Support for configuring device slot name and export SupportAssist
-=======
       release_summary:
         Support for configuring device slot name and export SupportAssist
->>>>>>> a1883d06
         device collections from OpenManage Enterprise and OpenManage Enterprise Modular.
     modules:
       - description: Rename sled slots on OpenManage Enterprise Modular
@@ -414,16 +354,6 @@
           not allow the creation of multiple uplinks of the same name even though this
           is supported by OpenManage Enterprise Modular. If an uplink is created using
           the same name as an existing uplink, the existing uplink is modified.
-<<<<<<< HEAD
-      release_summary: Support for configuring active directory user group on OpenManage
-        Enterprise and OpenManage Enterprise Modular.
-    modules:
-      - description: Configure Active Directory groups to be used with Directory Services
-          on OpenManage Enterprise and OpenManage Enterprise Modular
-        name: ome_active_directory
-        namespace: ''
-      - description: Create, modify, or delete an Active Directory user group on OpenManage
-=======
       release_summary:
         Support for configuring active directory user group on OpenManage
         Enterprise and OpenManage Enterprise Modular.
@@ -435,7 +365,6 @@
         namespace: ''
       - description:
           Create, modify, or delete an Active Directory user group on OpenManage
->>>>>>> a1883d06
           Enterprise and OpenManage Enterprise Modular
         name: ome_domain_user_groups
         namespace: ''
@@ -456,12 +385,8 @@
           components and devices for baseline-based firmware update.
       minor_changes:
         - ome_template_network_vlan - Enabled check_mode support.
-<<<<<<< HEAD
-      release_summary: Support for Redfish event subscriptions and enhancements to
-=======
       release_summary:
         Support for Redfish event subscriptions and enhancements to
->>>>>>> a1883d06
         ome_firmware module.
     modules:
       - description: Manage Redfish Subscriptions
@@ -484,24 +409,15 @@
           not allow the creation of multiple uplinks of the same name even though it
           is supported by OpenManage Enterprise Modular. If an uplink is created using
           the same name as an existing uplink, the existing uplink is modified.
-<<<<<<< HEAD
-      release_summary: Support to configure OME Modular devices network, power, and
-=======
       release_summary:
         Support to configure OME Modular devices network, power, and
->>>>>>> a1883d06
         location settings.
     modules:
       - description: Configure device location settings on OpenManage Enterprise Modular
         name: ome_device_location
         namespace: ''
-<<<<<<< HEAD
-      - description: Configure network settings of devices on OpenManage Enterprise
-=======
       - description:
-          Configure network settings of devices on OpenManage Enterprise
->>>>>>> a1883d06
-          Modular
+          Configure network settings of devices on OpenManage Enterprise Modular
         name: ome_device_mgmt_network
         namespace: ''
       - description: Configure chassis power settings on OpenManage Enterprise Modular
@@ -530,33 +446,19 @@
           of multiple uplinks of the same name even though it is supported by OpenManage
           Enterprise Modular. If an uplink is created using the same name as an existing
           uplink, the existing uplink is modified.
-<<<<<<< HEAD
-      release_summary: Support to configure network services, syslog forwarding, and
-=======
-      release_summary:
-        Support to configure network services, syslog forwarding, and
->>>>>>> a1883d06
-        SMTP settings.
+      release_summary:
+        Support to configure network services, syslog forwarding, and SMTP settings.
     modules:
       - description: This module allows to configure SMTP or email configurations
         name: ome_application_alerts_smtp
         namespace: ''
-<<<<<<< HEAD
-      - description: Configure syslog forwarding settings on OpenManage Enterprise and
-          OpenManage Enterprise Modular
-        name: ome_application_alerts_syslog
-        namespace: ''
-      - description: Configure chassis network services settings on OpenManage Enterprise
-=======
       - description:
           Configure syslog forwarding settings on OpenManage Enterprise and
           OpenManage Enterprise Modular
         name: ome_application_alerts_syslog
         namespace: ''
       - description:
-          Configure chassis network services settings on OpenManage Enterprise
->>>>>>> a1883d06
-          Modular
+          Configure chassis network services settings on OpenManage Enterprise Modular
         name: ome_device_network_services
         namespace: ''
     release_date: '2021-11-26'
@@ -597,20 +499,12 @@
           (https://github.com/dell/dellemc-openmanage-ansible-modules/issues/274)
         - ome_template - An example task is added to create a compliance template from
           reference device (https://github.com/dell/dellemc-openmanage-ansible-modules/issues/339)
-<<<<<<< HEAD
-      release_summary: Support to configure login security, session inactivity timeout,
-        and local access settings.
-    modules:
-      - description: This module allows you to configure the session inactivity timeout
-=======
       release_summary:
         Support to configure login security, session inactivity timeout,
         and local access settings.
     modules:
       - description:
-          This module allows you to configure the session inactivity timeout
->>>>>>> a1883d06
-          settings
+          This module allows you to configure the session inactivity timeout settings
         name: ome_application_network_settings
         namespace: ''
       - description: Configure the login security properties
@@ -707,14 +601,6 @@
           uplink, the existing uplink is modified.
       major_changes:
         - All modules can read custom or organizational CA signed certificate from the
-<<<<<<< HEAD
-          environment variables. Please refer to `SSL Certificate Validation <https://github.com/dell/dellemc-openmanage-ansible-modules#ssl-certificate-
-          validation>`
-          _ section in the `README.md <https://github.com/dell/dellemc-openmanage-ansible-modules
-          /blob/collections/README.md#SSL-Certificate-Validation>` _ for modification
-          to existing playbooks or setting environment variable.
-      release_summary: Support to provide custom or organizational CA signed certificate
-=======
           environment variables. Please refer to `SSL Certificate Validation
           <https://github.com/dell/dellemc-openmanage-ansible-modules#ssl-certificate-validation>`
           _ section in the `README.md <https://github.com/dell/dellemc-openmanage-ansible-modules
@@ -722,7 +608,6 @@
           to existing playbooks or setting environment variable.
       release_summary:
         Support to provide custom or organizational CA signed certificate
->>>>>>> a1883d06
         for SSL validation from the environment variable.
     release_date: '2022-02-11'
   5.1.0:
@@ -774,19 +659,12 @@
           and idempotency.
         - redfish_event_subscription - The module is enhanced to support check mode
           and idempotency.
-<<<<<<< HEAD
-      release_summary: Support for OpenManage Enterprise Modular server interface
-        management.
-    modules:
-      - description: Retrieves the information of server interface profile on OpenManage
-=======
       release_summary:
         Support for OpenManage Enterprise Modular server interface
         management.
     modules:
       - description:
           Retrieves the information of server interface profile on OpenManage
->>>>>>> a1883d06
           Enterprise Modular.
         name: ome_server_interface_profile_info
         namespace: ''
@@ -895,12 +773,8 @@
         - ome_smart_fabric_uplink - The module is enhanced to support idempotency. (https://github.com/dell/dellemc-openmanage-ansible-modules/issues/253)
         - redfish_storage_volume - The module is enhanced to support check mode and
           idempotency. (https://github.com/dell/dellemc-openmanage-ansible-modules/issues/245)
-<<<<<<< HEAD
-      release_summary: Added check mode and idempotency support for redfish_storage_volume
-=======
       release_summary:
         Added check mode and idempotency support for redfish_storage_volume
->>>>>>> a1883d06
         and idempotency support for ome_smart_fabric_uplink. For ome_diagnostics,
         added support for debug logs and added supportassist_collection as a choice
         for the log_type argument to export SupportAssist logs.
@@ -945,12 +819,8 @@
         - idrac_server_config_profile - The module is enhanced to support export, import,
           and preview the SCP configuration using Redfish and added support for check
           mode.
-<<<<<<< HEAD
-      release_summary: Support for export, import, and preview the Server Configuration
-=======
       release_summary:
         Support for export, import, and preview the Server Configuration
->>>>>>> a1883d06
         Profile (SCP) configuration using Redfish and added support for check mode.
     release_date: '2022-05-26'
   5.5.0:
@@ -999,12 +869,8 @@
           URL instead of Task Service URL for job tracking.
         - redfish_firmware - This module is updated to use the Job Service URL instead
           of Task Service URL for job tracking.
-<<<<<<< HEAD
-      release_summary: Support to generate certificate signing request, import, and
-=======
       release_summary:
         Support to generate certificate signing request, import, and
->>>>>>> a1883d06
         export certificates on iDRAC.
     modules:
       - description: Configure certificates for iDRAC.
@@ -1049,12 +915,8 @@
         - The share parameters are deprecated from the following modules - idrac_network,
           idrac_timezone_ntp, dellemc_configure_idrac_eventing, dellemc_configure_idrac_services,
           dellemc_idrac_lc_attributes, dellemc_system_lockdown_mode.
-<<<<<<< HEAD
-      release_summary: Added collection metadata for creating execution environments,
-=======
       release_summary:
         Added collection metadata for creating execution environments,
->>>>>>> a1883d06
         deprecation of share parameters, and support for configuring iDRAC attributes
         using idrac_attributes module.
     modules:
@@ -1103,12 +965,8 @@
       minor_changes:
         - ome_configuration_compliance_info - The module is enhanced to report single
           device compliance information.
-<<<<<<< HEAD
-      release_summary: Support for device-specific operations on OpenManage Enterprise
-=======
       release_summary:
         Support for device-specific operations on OpenManage Enterprise
->>>>>>> a1883d06
         and configuring boot settings on iDRAC.
     modules:
       - description: Configure the boot order settings.
@@ -1141,12 +999,8 @@
       major_changes:
         - idrac_bios - The module is enhanced to support clear pending BIOS attributes,
           reset BIOS to default settings, and configure BIOS attribute using Redfish.
-<<<<<<< HEAD
-      release_summary: Added clear pending BIOS attributes, reset BIOS to default
-=======
       release_summary:
         Added clear pending BIOS attributes, reset BIOS to default
->>>>>>> a1883d06
         settings, and configure BIOS attribute using Redfish enhancements for idrac_bios.
     release_date: '2022-09-28'
   6.3.0:
@@ -1173,12 +1027,8 @@
         - idrac_redfish_storage_controller - This module is enhanced to support LockVirtualDisk
           operation.
         - idrac_virtual_media - This module allows to configure Remote File Share settings.
-<<<<<<< HEAD
-      release_summary: Support for LockVirtualDisk operation and to configure Remote
-=======
       release_summary:
         Support for LockVirtualDisk operation and to configure Remote
->>>>>>> a1883d06
         File Share settings using idrac_virtual_media module.
     modules:
       - description: Configure the virtual media settings.
@@ -1212,12 +1062,8 @@
         - idrac_firmware - This module is enhanced to support proxy.
         - idrac_user_info - This module allows to retrieve iDRAC Local user information
           details.
-<<<<<<< HEAD
-      release_summary: Rebranded from Dell EMC to Dell, enhanced idrac_firmware module
-=======
       release_summary:
         Rebranded from Dell EMC to Dell, enhanced idrac_firmware module
->>>>>>> a1883d06
         to support proxy, and added support to retrieve iDRAC local user details.
     modules:
       - description: Retrieve iDRAC Local user details.
@@ -1256,19 +1102,12 @@
           on OpenManage Enterprise Modular.
       minor_changes:
         - redfish_firmware - This module supports timeout option.
-<<<<<<< HEAD
-      release_summary: Support for retrieving smart fabric and smart fabric uplink
-        information and support for IPv6 address for OMSDK dependent iDRAC modules.
-    modules:
-      - description: Retrieves the information of smart fabrics inventoried by OpenManage
-=======
       release_summary:
         Support for retrieving smart fabric and smart fabric uplink
         information and support for IPv6 address for OMSDK dependent iDRAC modules.
     modules:
       - description:
           Retrieves the information of smart fabrics inventoried by OpenManage
->>>>>>> a1883d06
           Enterprise Modular
         name: ome_smart_fabric_info
         namespace: ''
@@ -1321,12 +1160,8 @@
         - ome_template_network_vlan_info - This module allows to retrieve the network
           configuration of a template on OpenManage Enterprise or OpenManage Enterprise
           Modular.
-<<<<<<< HEAD
-      release_summary: Support for retrieving the inventory and host details of all
-=======
       release_summary:
         Support for retrieving the inventory and host details of all
->>>>>>> a1883d06
         child groups using parent groups, retrieving inventory of System and Plugin
         Groups, retrieving profiles with attributes, retrieving network configuration
         of a template, configuring controller attributes, configuring online capacity
@@ -1371,12 +1206,8 @@
       major_changes:
         - idrac_server_config_profile - This module is enhanced to support proxy settings,
           import buffer, include in export, and ignore certificate warning.
-<<<<<<< HEAD
-      release_summary: Support for iDRAC export Server Configuration Profile role
-=======
       release_summary:
         Support for iDRAC export Server Configuration Profile role
->>>>>>> a1883d06
         and proxy settings, import buffer, include in export, and ignore certificate
         warning.
     objects:
@@ -1412,23 +1243,15 @@
           OpenManage Enterprise Modular, it does not allow the creation of multiple
           uplinks of the same name. If an uplink is created using the same name as an
           existing uplink, the existing uplink is modified.
-<<<<<<< HEAD
-      release_summary: "- Role to support the Import server configuration profile,
-=======
       release_summary:
         "- Role to support the Import server configuration profile,
->>>>>>> a1883d06
         Manage iDRAC power states, Manage iDRAC certificate,\n  Gather facts from
         iDRAC and Deploy operating system is added.\n- Plugin OME inventory is enhanced
         to support the environment variables for the input parameters.\n"
     objects:
       role:
-<<<<<<< HEAD
-        - description: Role to manage the iDRAC certificates - generate CSR, import/export
-=======
         - description:
             Role to manage the iDRAC certificates - generate CSR, import/export
->>>>>>> a1883d06
             certificates, and reset configuration - for PowerEdge servers.
           name: idrac_certificate
           namespace: null
@@ -1438,12 +1261,8 @@
         - description: Role to import iDRAC Server Configuration Profile (SCP).
           name: idrac_import_server_config_profile
           namespace: null
-<<<<<<< HEAD
-        - description: Role to deploy specified operating system and version on the
-=======
         - description:
             Role to deploy specified operating system and version on the
->>>>>>> a1883d06
             servers.
           name: idrac_os_deployment
           namespace: null
@@ -1478,12 +1297,8 @@
           OpenManage Enterprise Modular, it does not allow the creation of multiple
           uplinks of the same name. If an uplink is created using the same name as an
           existing uplink, the existing uplink is modified.
-<<<<<<< HEAD
-      release_summary: '- redfish_firmware - This module is enhanced to include job
-=======
       release_summary:
         '- redfish_firmware - This module is enhanced to include job
->>>>>>> a1883d06
         tracking.
 
         - ome_template - This module is enhanced to include job tracking.
@@ -1495,13 +1310,6 @@
         8.X and HTTP or HTTPS for the destination.'
     objects:
       role:
-<<<<<<< HEAD
-        - description: Firmware update from a repository on a network share (CIFS, NFS,
-            HTTP, HTTPS, FTP).
-          name: idrac_firmware
-          namespace: null
-        - description: To perform a component firmware update using the image file available
-=======
         - description:
             Firmware update from a repository on a network share (CIFS, NFS,
             HTTP, HTTPS, FTP).
@@ -1509,7 +1317,6 @@
           namespace: null
         - description:
             To perform a component firmware update using the image file available
->>>>>>> a1883d06
             on the local or remote system.
           name: redfish_firmware
           namespace: null
@@ -1535,12 +1342,8 @@
           OpenManage Enterprise Modular, it does not allow the creation of multiple
           uplinks of the same name. If an uplink is created using the same name as an
           existing uplink, the existing uplink is modified.
-<<<<<<< HEAD
-      release_summary: '- Role to configure the iDRAC system, manager, and lifecycle
-=======
       release_summary:
         '- Role to configure the iDRAC system, manager, and lifecycle
->>>>>>> a1883d06
         attributes for Dell PowerEdge servers.
 
         - Role to modify BIOS attributes, clear pending BIOS attributes, and reset
@@ -1556,17 +1359,6 @@
         - description: Role to configure iDRAC attributes.
           name: idrac_attributes
           namespace: null
-<<<<<<< HEAD
-        - description: Role to modify BIOS attributes, clear pending BIOS attributes,
-            and reset the BIOS to default settings.
-          name: idrac_bios
-          namespace: null
-        - description: Role to reset and restart iDRAC (iDRAC8 and iDRAC9 only) for
-            Dell PowerEdge servers.
-          name: idrac_reset
-          namespace: null
-        - description: Role to configure the physical disk, virtual disk, and storage
-=======
         - description:
             Role to modify BIOS attributes, clear pending BIOS attributes,
             and reset the BIOS to default settings.
@@ -1579,7 +1371,6 @@
           namespace: null
         - description:
             Role to configure the physical disk, virtual disk, and storage
->>>>>>> a1883d06
             controller settings on iDRAC9 based PowerEdge servers.
           name: idrac_storage_controller
           namespace: null
@@ -1633,12 +1424,8 @@
           for Boolean values.
         - Role ``idrac_os_deployment`` is enhanced to remove the auto installation of
           required libraries and to support custom ISO and kickstart file as input.
-<<<<<<< HEAD
-      release_summary: Role ``idrac_boot`` and ``idrac_job_queue`` is added to manage
-=======
       release_summary:
         Role ``idrac_boot`` and ``idrac_job_queue`` is added to manage
->>>>>>> a1883d06
         the boot order settings and iDRAC lifecycle controller job queue respectively.
         ``Role idrac_os_deployment`` is enhanced to remove the auto installations
         of required libraries and to support custom ISO and kickstart file as input.
@@ -1688,20 +1475,12 @@
           only components with no reboot required.
         - Module ``ome_job_info`` is enhanced to return last execution details and execution
           histories.
-<<<<<<< HEAD
-      release_summary: '- Support for subject alternative names while generating certificate
-=======
       release_summary:
         '- Support for subject alternative names while generating certificate
->>>>>>> a1883d06
-        signing requests on OME.
-
+          signing requests on OME.
         - Create a user on iDRAC using custom privileges.
-
         - Create a firmware baseline on OME with the filter option of no reboot required.
-
         - Retrieve all server items in the output for ome_device_info.
-
         - Enhancement to add detailed job information for ome_discovery and ome_job_info.'
     release_date: '2023-07-30'
   8.2.0:
@@ -1725,12 +1504,8 @@
         - Module ``ome_diagnostics`` is enhanced to update changed flag status in response.
         - Module ``ome_firmware_catalog`` is enhanced to support IPv6 address.
         - Module ``redfish_firmware`` is enhanced to support IPv6 address.
-<<<<<<< HEAD
-      release_summary: '- redfish_firmware and ome_firmware_catalog module is enhanced
-=======
       release_summary:
         '- redfish_firmware and ome_firmware_catalog module is enhanced
->>>>>>> a1883d06
         to support IPv6 address.
 
         - Module to support firmware rollback of server components.
@@ -1762,13 +1537,10 @@
         - ome_device_quick_deploy - If the blade is not present, then the module can
           assign a static IP to the slot (https://github.com/dell/dellemc-openmanage-ansible-modules/issues/532).
       known_issues:
-<<<<<<< HEAD
-=======
         - idrac_firmware - Issue(276335) - This module fails on the Python 3.11.x
           version with NFS shares. Use a different Python version or Share type.
         - ome_device_quick_deploy - Issue(275231) - This module does not deploy a
           new configuration to a slot that has disabled IPv6.
->>>>>>> a1883d06
         - ca_path missing - Issue(275740) - The roles idrac_attributes, redfish_storage_volume,
           and idrac_server_powerstate have a missing parameter ca_path.
         - idrac_firmware - Issue(276335) - This module fails on the Python 3.11.x version
@@ -1789,10 +1561,7 @@
           existing uplink, the existing uplink is modified.
       minor_changes:
         - Module ``ome_firmware`` is enhanced to support reboot type options.
-<<<<<<< HEAD
         - Module ``redfish_storage_volume`` is enhanced to support RAID6 and RAID60.
-=======
->>>>>>> a1883d06
       release_summary: '- Module to manage OME alert policies.
 
         - Support for RAID6 and RAID60 for module ``redfish_storage_volume``.
