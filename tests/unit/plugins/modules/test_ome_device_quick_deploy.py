--- conflicted
+++ resolved
@@ -81,11 +81,6 @@
     def test_get_ip_from_host(self, ome_conn_mock_qd, ome_default_args, ome_response_mock):
         result = self.module.get_ip_from_host("XX.XX.XX.XX")
         assert result == "XX.XX.XX.XX"
-<<<<<<< HEAD
-=======
-        result = self.module.get_ip_from_host("abcdef")
-        assert result[0] == "a"
->>>>>>> 4cff4e10
 
     def test_validate_ip_address(self, ome_conn_mock_qd, ome_response_mock, ome_default_args):
         result = self.module.validate_ip_address("192.168.0.1", "IPV4")
